--- conflicted
+++ resolved
@@ -71,6 +71,7 @@
     config['modelForTesting'] = content['dir'].getint('modelForTesting') 
     return config
 
+
 def Set_Train_Dir(modelsPathName):
     """
     Create a path for the new model path and increment the path name based on the previously model paths created. 
@@ -103,9 +104,8 @@
     else: 
         sys.exit('The model number specified does not exist in the models folder')
 
-<<<<<<< HEAD
 
-def traffic_route_generator(numCars, maxSteps, seed):
+def Traffic_Route_Generator(numCars, maxSteps, seed):
     """
     Generation of the route of every car for one episode
     """
@@ -175,27 +175,4 @@
             elif route_turn == 8:
                 print('    <vehicle id="S_E_%i" type="standard_car" route="S_E" depart="%s" departLane="random" departSpeed="10" />' % (car_counter, step), file=routes)
 
-    print("</routes>", file=routes)
-=======
-def set_sumo(gui, sumocfgFileName, maxSteps):
-    """
-    Configure the parameters for SUMO
-    """
-    # It is necessery to import python modules from the $SUMO_HOME/tools directory
-    if 'SUMO_HOME' in os.environ:
-        tools = os.path.join(os.environ['SUMO_HOME'], 'tools')
-        sys.path.append(tools)
-    else:
-        sys.exit("please declare environment variable 'SUMO_HOME'")
-
-    # settings for the visual mode    
-    if gui == False:
-        sumoBinary = checkBinary('sumo')
-    else:
-        sumoBinary = checkBinary('sumo-gui')
- 
-    # to run sumo at simulation time
-    sumo_cmd = [sumoBinary, "-c", os.path.join('intersection', sumocfgFileName), "--no-step-log", "true", "--waiting-time-memory", str(maxSteps)]
-
-    return sumo_cmd
->>>>>>> c8edb736
+    print("</routes>", file=routes)